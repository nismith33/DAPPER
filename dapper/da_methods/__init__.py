"""Contains the data assimilation methods included with DAPPER.

See the README section on
[DA Methods](https://github.com/nansencenter/DAPPER#DA-Methods)
for an overview of the methods included with DAPPER.

## Defining your own method

Follow the example of one of the methods within one of the
sub-directories/packages.
The simplest example is perhaps
`dapper.da_methods.ensemble.EnKF`.
"""

import functools
import time
import abc
from dataclasses import MISSING

import dapper.stats


<<<<<<< HEAD
class da_method(abc.ABC):
    """Base class for da method.
    The class is motivated by dataclasses.

    Specific DA method classes must be defined like a `dataclass`.
    They must also define a method called `assimilate`
    which gets slightly enhanced by `_assimilate` wrapper which provides:
=======
def da_method(*default_dataclasses):
    """Turn a dataclass-style style into a DA method (`xp`).

    This decorator applies to classes that define DA methods.
    An instances of the resulting class is referred to (in DAPPER)
    as an `xp` (short for experiment).
>>>>>>> d2c0c569

    The decorated classes are defined like a `dataclass`,
    but are decorated by `@da_method()` instead of `@dataclass`.

    .. note::
      The classes must define a method called `assimilate`.
      This method gets slightly enhanced by this wrapper which provides:

        - Initialisation of the `Stats` object,
          accessible by `self.stats`.
        - `fail_gently` functionality.
        - Duration timing
        - Progressbar naming magic.

<<<<<<< HEAD
    Examples
    --------
    >>> class ens_method(da_method):
    ...     infl: float        = 1.0
    ...     rot: bool          = False
    ...     fnoise_treatm: str = 'Stoch'

    >>> class EnKF(ens_method):
    ...     upd_a: str
    ...     N: int
=======
    Example:
    >>> @da_method()
    ... class Sleeper():
    ...     "Do nothing."
    ...     seconds : int  = 10
    ...     success : bool = True
    ...     def assimilate(self, *args, **kwargs):
    ...         for k in range(self.seconds):
    ...             time.sleep(1)
    ...         if not self.success:
    ...             raise RuntimeError("Sleep over. Failing as intended.")

    Internally, `da_method` is just like `dataclass`,
    except that adds an outer layer
    (hence the empty parantheses in the above)
    which enables defining default parameters which can be inherited,
    similar to subclassing.

    Example:
    >>> class ens_defaults:
    ...     infl : float = 1.0
    ...     rot  : bool  = False

    >>> @da_method(ens_defaults)
    ... class EnKF:
    ...     N     : int
    ...     upd_a : str = "Sqrt"
>>>>>>> d2c0c569
    ...
    ...     def assimilate(self, HMM, xx, yy):
    ...         print("Running assimilation")
    """
    no_repr = ["assimilate", "no_repr"]

<<<<<<< HEAD
    def __init_subclass__(cls):
        # name of da_method must be a class attribute
        cls.da_method = cls.__name__

    def __init__(self, *args, **kwargs):
        cls = self.__class__

        # Get class fields
        _fields = cls.Get_fields()
        i_arg = 0
        # initialize attributes
        for key in _fields:
            try:
                # account for positional arguments
                setattr(self, key, args[i_arg])
                i_arg += 1
            except IndexError:
                # then account for keywords arguments
                try:
                    setattr(self, key, kwargs[key])
                except KeyError:
                    # using default values
                    value = getattr(cls, key, MISSING)
                    if value is not MISSING:
                        setattr(self, key, value)
                    else:
                        # if attribute value is not given
                        # raise TypeError
                        raise TypeError(f"{key} must have a value")

        # Use _assimilate to wrap the abstract class assimilate
        self._assimilator = self.assimilate
        self.assimilate = self._assimilate
        # functools wrap cannot be used in class methods
        # because docstrings of methods cannot be changed.
        self.assimilate.__func__.__doc__ = self._assimilator.__doc__
        self.assimilate.__func__.__name__ = self._assimilator.__name__
        self.assimilate.__func__.__module__ = self._assimilator.__module__

    def _assimilate(self, HMM, xx, yy, desc=None, **stat_kwargs):
        """Wraps assimilate method"""
        # Progressbar name
        pb_name_hook = self.__class__.__name__ if desc is None else desc # noqa
        # Init stats
        self.stats = dapper.stats.Stats(self, HMM, xx, yy, **stat_kwargs)
        # Assimilate
        time_start = time.time()
        self._assimilator(HMM, xx, yy)
        dapper.stats.register_stat(self.stats, "duration", time.time()-time_start)

    @abc.abstractmethod
    def assimilate(HMM, xx, yy):
        """Abstract DA method. If you see this, a
        dosctring for your method is recommended.
        """
        pass

    @classmethod
    def Get_fields(cls):
        """Get all keys of annotations"""
        _fields = []
        # number of base classes of da_methods
        n = len(__class__.__mro__)
        for b in cls.__mro__[:-n]:
            # Same as dataclass, attributes are from
            # class annotations. Default values
            # are set for class attributes
            # See Also:
            # https://github.com/python/cpython/blob/b4796875d598b34f5f21cb13a8d3551574532595/Lib/dataclasses.py#L849
            # Some classes do not have any __annotations__ and should be ignored
            if not hasattr(b, "__annotations__"):
                continue
            for key in b.__annotations__.keys():
                _fields.append(key)
        return _fields

    def __repr__(self):
        txt = ', '.join([f"{field}= {getattr(self, field, MISSING)}"
                        for field in self.Get_fields()])
        return self.__class__.__qualname__ + f"({txt})"

    def __str__(self):
        return self.__repr__()

    def __eq__(self, other):
        if other.__class__ is not self.__class__:
            return False
        _field = self.Get_fields()
        values_self = [getattr(self, field, MISSING) for
                       field in _field]
        values_other = [getattr(other, field, MISSING) for
                        field in _field]
        return values_other == values_self
=======
    def dataclass_with_defaults(cls):
        """Like `dataclass`, but add some DAPPER-specific things.

        This adds `__init__`, `__repr__`, `__eq__`, ...,
        but also includes inherited defaults,
        ref https://stackoverflow.com/a/58130805,
        and enhances the `assimilate` method.
        """

        def set_field(name, type_, val):
            """Set the inherited (i.e. default, i.e. has value) field."""
            # Ensure annotations
            cls.__annotations__ = getattr(cls, '__annotations__', {})
            # Set annotation
            cls.__annotations__[name] = type_
            # Set value
            setattr(cls, name, val)

        # APPend default fields without overwriting.
        # NB: Don't implement (by PREpending?) non-default args -- to messy!
        for default_params in default_dataclasses:
            # NB: Calling dataclass twice always makes repr=True
            for field in dataclasses.fields(dataclass(default_params)):
                if field.name not in cls.__annotations__:
                    set_field(field.name, field.type, field)

        # Create new class (NB: old/new classes have same id)
        cls = dataclass(cls)

        # The new assimilate method
        def assimilate(self, HMM, xx, yy, desc=None, **stat_kwargs):
            # Progressbar name
            pb_name_hook = self.da_method if desc is None else desc # noqa
            # Init stats
            self.stats = dapper.stats.Stats(self, HMM, xx, yy, **stat_kwargs)
            # Assimilate
            time_start = time.time()
            _assimilate(self, HMM, xx, yy)
            dapper.stats.register_stat(
                self.stats, "duration", time.time()-time_start)

        # Overwrite the assimilate method with the new one
        try:
            _assimilate = cls.assimilate
        except AttributeError as error:
            raise AttributeError(
                "Classes decorated by da_method()"
                " must define a method called 'assimilate'.") from error
        cls.assimilate = functools.wraps(_assimilate)(assimilate)

        # Make self.__class__.__name__ an attrib.
        # Used by xpList.split_attrs().
        cls.da_method = cls.__name__

        return cls
    return dataclass_with_defaults
>>>>>>> d2c0c569


from .baseline import Climatology, OptInterp, Var3D
from .ensemble import LETKF, SL_EAKF, EnKF, EnKF_N, EnKS, EnRTS
from .extended import ExtKF, ExtRTS
from .other import LNETF, RHF
from .particle import OptPF, PartFilt, PFa, PFxN, PFxN_EnKF
from .variational import Var4D, iEnKS<|MERGE_RESOLUTION|>--- conflicted
+++ resolved
@@ -12,30 +12,20 @@
 `dapper.da_methods.ensemble.EnKF`.
 """
 
+import dataclasses
 import functools
 import time
-import abc
-from dataclasses import MISSING
+from dataclasses import dataclass
 
 import dapper.stats
 
 
-<<<<<<< HEAD
-class da_method(abc.ABC):
-    """Base class for da method.
-    The class is motivated by dataclasses.
-
-    Specific DA method classes must be defined like a `dataclass`.
-    They must also define a method called `assimilate`
-    which gets slightly enhanced by `_assimilate` wrapper which provides:
-=======
 def da_method(*default_dataclasses):
     """Turn a dataclass-style style into a DA method (`xp`).
 
     This decorator applies to classes that define DA methods.
     An instances of the resulting class is referred to (in DAPPER)
     as an `xp` (short for experiment).
->>>>>>> d2c0c569
 
     The decorated classes are defined like a `dataclass`,
     but are decorated by `@da_method()` instead of `@dataclass`.
@@ -50,18 +40,6 @@
         - Duration timing
         - Progressbar naming magic.
 
-<<<<<<< HEAD
-    Examples
-    --------
-    >>> class ens_method(da_method):
-    ...     infl: float        = 1.0
-    ...     rot: bool          = False
-    ...     fnoise_treatm: str = 'Stoch'
-
-    >>> class EnKF(ens_method):
-    ...     upd_a: str
-    ...     N: int
-=======
     Example:
     >>> @da_method()
     ... class Sleeper():
@@ -89,108 +67,11 @@
     ... class EnKF:
     ...     N     : int
     ...     upd_a : str = "Sqrt"
->>>>>>> d2c0c569
     ...
     ...     def assimilate(self, HMM, xx, yy):
-    ...         print("Running assimilation")
+    ...         ...
     """
-    no_repr = ["assimilate", "no_repr"]
 
-<<<<<<< HEAD
-    def __init_subclass__(cls):
-        # name of da_method must be a class attribute
-        cls.da_method = cls.__name__
-
-    def __init__(self, *args, **kwargs):
-        cls = self.__class__
-
-        # Get class fields
-        _fields = cls.Get_fields()
-        i_arg = 0
-        # initialize attributes
-        for key in _fields:
-            try:
-                # account for positional arguments
-                setattr(self, key, args[i_arg])
-                i_arg += 1
-            except IndexError:
-                # then account for keywords arguments
-                try:
-                    setattr(self, key, kwargs[key])
-                except KeyError:
-                    # using default values
-                    value = getattr(cls, key, MISSING)
-                    if value is not MISSING:
-                        setattr(self, key, value)
-                    else:
-                        # if attribute value is not given
-                        # raise TypeError
-                        raise TypeError(f"{key} must have a value")
-
-        # Use _assimilate to wrap the abstract class assimilate
-        self._assimilator = self.assimilate
-        self.assimilate = self._assimilate
-        # functools wrap cannot be used in class methods
-        # because docstrings of methods cannot be changed.
-        self.assimilate.__func__.__doc__ = self._assimilator.__doc__
-        self.assimilate.__func__.__name__ = self._assimilator.__name__
-        self.assimilate.__func__.__module__ = self._assimilator.__module__
-
-    def _assimilate(self, HMM, xx, yy, desc=None, **stat_kwargs):
-        """Wraps assimilate method"""
-        # Progressbar name
-        pb_name_hook = self.__class__.__name__ if desc is None else desc # noqa
-        # Init stats
-        self.stats = dapper.stats.Stats(self, HMM, xx, yy, **stat_kwargs)
-        # Assimilate
-        time_start = time.time()
-        self._assimilator(HMM, xx, yy)
-        dapper.stats.register_stat(self.stats, "duration", time.time()-time_start)
-
-    @abc.abstractmethod
-    def assimilate(HMM, xx, yy):
-        """Abstract DA method. If you see this, a
-        dosctring for your method is recommended.
-        """
-        pass
-
-    @classmethod
-    def Get_fields(cls):
-        """Get all keys of annotations"""
-        _fields = []
-        # number of base classes of da_methods
-        n = len(__class__.__mro__)
-        for b in cls.__mro__[:-n]:
-            # Same as dataclass, attributes are from
-            # class annotations. Default values
-            # are set for class attributes
-            # See Also:
-            # https://github.com/python/cpython/blob/b4796875d598b34f5f21cb13a8d3551574532595/Lib/dataclasses.py#L849
-            # Some classes do not have any __annotations__ and should be ignored
-            if not hasattr(b, "__annotations__"):
-                continue
-            for key in b.__annotations__.keys():
-                _fields.append(key)
-        return _fields
-
-    def __repr__(self):
-        txt = ', '.join([f"{field}= {getattr(self, field, MISSING)}"
-                        for field in self.Get_fields()])
-        return self.__class__.__qualname__ + f"({txt})"
-
-    def __str__(self):
-        return self.__repr__()
-
-    def __eq__(self, other):
-        if other.__class__ is not self.__class__:
-            return False
-        _field = self.Get_fields()
-        values_self = [getattr(self, field, MISSING) for
-                       field in _field]
-        values_other = [getattr(other, field, MISSING) for
-                        field in _field]
-        return values_other == values_self
-=======
     def dataclass_with_defaults(cls):
         """Like `dataclass`, but add some DAPPER-specific things.
 
@@ -247,7 +128,6 @@
 
         return cls
     return dataclass_with_defaults
->>>>>>> d2c0c569
 
 
 from .baseline import Climatology, OptInterp, Var3D
